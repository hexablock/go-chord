package chord

import (
	"runtime"
	"testing"
	"time"
)

type MultiLocalTrans struct {
	remote Transport
	hosts  map[string]*LocalTransport
}

func InitMLTransport() *MultiLocalTrans {
	hosts := make(map[string]*LocalTransport)
	remote := &BlackholeTransport{}
	ml := &MultiLocalTrans{hosts: hosts}
	ml.remote = remote
	return ml
}

func (ml *MultiLocalTrans) ListVnodes(host string) ([]*Vnode, error) {
	if local, ok := ml.hosts[host]; ok {
		return local.ListVnodes(host)
	}
	return ml.remote.ListVnodes(host)
}

// Ping a Vnode, check for liveness
func (ml *MultiLocalTrans) Ping(self, v *Vnode) (bool, error) {
	if local, ok := ml.hosts[v.Host]; ok {
		return local.Ping(self, v)
	}
	return ml.remote.Ping(self, v)
}

// Request a nodes predecessor
func (ml *MultiLocalTrans) GetPredecessor(v *Vnode) (*Vnode, error) {
	if local, ok := ml.hosts[v.Host]; ok {
		return local.GetPredecessor(v)
	}
	return ml.remote.GetPredecessor(v)
}

// Notify our successor of ourselves
func (ml *MultiLocalTrans) Notify(target, self *Vnode) ([]*Vnode, error) {
	if local, ok := ml.hosts[target.Host]; ok {
		return local.Notify(target, self)
	}
	return ml.remote.Notify(target, self)
}

// Find a successor
func (ml *MultiLocalTrans) FindSuccessors(v *Vnode, n int, k []byte) ([]*Vnode, error) {
	if local, ok := ml.hosts[v.Host]; ok {
		return local.FindSuccessors(v, n, k)
	}
	return ml.remote.FindSuccessors(v, n, k)
}

// Clears a predecessor if it matches a given vnode. Used to leave.
func (ml *MultiLocalTrans) ClearPredecessor(target, self *Vnode) error {
	if local, ok := ml.hosts[target.Host]; ok {
		return local.ClearPredecessor(target, self)
	}
	return ml.remote.ClearPredecessor(target, self)
}

// Instructs a node to skip a given successor. Used to leave.
func (ml *MultiLocalTrans) SkipSuccessor(target, self *Vnode) error {
	if local, ok := ml.hosts[target.Host]; ok {
		return local.SkipSuccessor(target, self)
	}
	return ml.remote.SkipSuccessor(target, self)
}

func (ml *MultiLocalTrans) Register(v *Vnode, o VnodeRPC) {
	local, ok := ml.hosts[v.Host]
	if !ok {
		local = InitLocalTransport(nil).(*LocalTransport)
		ml.hosts[v.Host] = local
	}
	local.Register(v, o)
}

func (ml *MultiLocalTrans) Deregister(host string) {
	delete(ml.hosts, host)
}

func TestDefaultConfig(t *testing.T) {
	conf := DefaultConfig("test")
	if conf.Hostname != "test" {
		t.Fatalf("bad hostname")
	}
	if conf.NumVnodes != 8 {
		t.Fatalf("bad num vnodes")
	}
	if conf.NumSuccessors != 8 {
		t.Fatalf("bad num succ")
	}
	if conf.HashFunc == nil {
		t.Fatalf("bad hash")
	}
	if conf.hashBits != 160 {
		t.Fatalf("bad hash bits")
	}
	if conf.StabilizeMin != time.Duration(15*time.Second) {
		t.Fatalf("bad min stable")
	}
	if conf.StabilizeMax != time.Duration(45*time.Second) {
		t.Fatalf("bad max stable")
	}
	if conf.Delegate != nil {
		t.Fatalf("bad delegate")
	}
}

func fastConf() *Config {
	conf := DefaultConfig("test")
	conf.Meta = Meta{"key": []byte("test")}
	conf.StabilizeMin = time.Duration(15 * time.Millisecond)
	conf.StabilizeMax = time.Duration(45 * time.Millisecond)
	return conf
}

func TestCreateShutdown(t *testing.T) {
	// Start the timer thread
	time.After(15)
	conf := fastConf()
	numGo := runtime.NumGoroutine()
	r, err := Create(conf, nil)
	if err != nil {
		t.Fatalf("unexpected err. %s", err)
	}
	r.Shutdown()
	after := runtime.NumGoroutine()
	if after != numGo {
		t.Fatalf("unexpected routines! A:%d B:%d", after, numGo)
	}
}

func TestJoin(t *testing.T) {
	// Create a multi transport
	ml := InitMLTransport()

	// Create the initial ring
	conf := fastConf()
	r, err := Create(conf, ml)
	if err != nil {
		t.Fatalf("unexpected err. %s", err)
	}

	// Create a second ring
	conf2 := fastConf()
	conf2.Hostname = "test2"
	r2, err := Join(conf2, ml, "test")
	if err != nil {
		t.Fatalf("failed to join local node! Got %s", err)
	}

	// Shutdown
	r.Shutdown()
	r2.Shutdown()
}

func TestJoinDeadHost(t *testing.T) {
	// Create a multi transport
	ml := InitMLTransport()

	// Create the initial ring
	conf := fastConf()
	_, err := Join(conf, ml, "noop")
	if err == nil {
		t.Fatalf("expected err!")
	}
}

func TestLeave(t *testing.T) {
	// Create a multi transport
	ml := InitMLTransport()

	// Create the initial ring
	conf := fastConf()
	r, err := Create(conf, ml)
	if err != nil {
		t.Fatalf("unexpected err. %s", err)
	}

	// Create a second ring
	conf2 := fastConf()
	conf2.Hostname = "test2"
	r2, err := Join(conf2, ml, "test")
	if err != nil {
		t.Fatalf("failed to join local node! Got %s", err)
	}

	// Wait for some stabilization
	<-time.After(100 * time.Millisecond)

	// Node 1 should leave
	r.Leave()
	ml.Deregister("test")

	// Wait for stabilization
	<-time.After(100 * time.Millisecond)

	// Verify r2 ring is still in tact
	num := len(r2.vnodes)
	for idx, vn := range r2.vnodes {
		if vn.successors[0] != &r2.vnodes[(idx+1)%num].Vnode {
			t.Fatalf("bad successor! Got:%s:%s", vn.successors[0].Host,
				vn.successors[0])
		}
	}
}

func TestLookupBadN(t *testing.T) {
	// Create a multi transport
	ml := InitMLTransport()

	// Create the initial ring
	conf := fastConf()
	r, err := Create(conf, ml)
	if err != nil {
		t.Fatalf("unexpected err. %s", err)
	}

	_, _, err = r.Lookup(10, []byte("test"))
	if err == nil {
		t.Fatalf("expected err!")
	}
}

func TestLookup(t *testing.T) {
	// Create a multi transport
	ml := InitMLTransport()

	// Create the initial ring
	conf := fastConf()
	r, err := Create(conf, ml)
	if err != nil {
		t.Fatalf("unexpected err. %s", err)
	}

	// Create a second ring
	conf2 := fastConf()
	conf2.Hostname = "test2"
	r2, err := Join(conf2, ml, "test")
	if err != nil {
		t.Fatalf("failed to join local node! Got %s", err)
	}

	// Wait for some stabilization
	<-time.After(100 * time.Millisecond)

	// Try key lookup
	keys := [][]byte{[]byte("test"), []byte("foo"), []byte("bar")}
	for _, k := range keys {
		kh1, vn1, err := r.Lookup(3, k)
		if err != nil {
			t.Fatalf("unexpected err %s", err)
		}
		if kh1 == nil {
<<<<<<< HEAD
			t.Error("KeyHash or nearest should not be nil")
=======
			t.Error("KeyHash  should not be nil")
>>>>>>> a740f42c
		}

		kh2, vn2, err := r2.Lookup(3, k)
		if err != nil {
			t.Fatalf("unexpected err %s", err)
		}
		if kh2 == nil {
<<<<<<< HEAD
			t.Error("KeyHash or nearest should not be nil")
=======
			t.Error("KeyHash should not be nil")
>>>>>>> a740f42c
		}

		if len(vn1) != len(vn2) {
			t.Fatalf("result len differs!")
		}
		for idx := range vn1 {
			if vn1[idx].StringID() != vn2[idx].StringID() {
				t.Fatalf("results differ!")
			}
		}
	}
}<|MERGE_RESOLUTION|>--- conflicted
+++ resolved
@@ -261,11 +261,7 @@
 			t.Fatalf("unexpected err %s", err)
 		}
 		if kh1 == nil {
-<<<<<<< HEAD
-			t.Error("KeyHash or nearest should not be nil")
-=======
 			t.Error("KeyHash  should not be nil")
->>>>>>> a740f42c
 		}
 
 		kh2, vn2, err := r2.Lookup(3, k)
@@ -273,11 +269,7 @@
 			t.Fatalf("unexpected err %s", err)
 		}
 		if kh2 == nil {
-<<<<<<< HEAD
-			t.Error("KeyHash or nearest should not be nil")
-=======
 			t.Error("KeyHash should not be nil")
->>>>>>> a740f42c
 		}
 
 		if len(vn1) != len(vn2) {
